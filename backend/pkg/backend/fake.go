// Copyright © 2021 Cisco Systems, Inc. and its affiliates.
// All rights reserved.
//
// Licensed under the Apache License, Version 2.0 (the "License");
// you may not use this file except in compliance with the License.
// You may obtain a copy of the License at
//
//     http://www.apache.org/licenses/LICENSE-2.0
//
// Unless required by applicable law or agreed to in writing, software
// distributed under the License is distributed on an "AS IS" BASIS,
// WITHOUT WARRANTIES OR CONDITIONS OF ANY KIND, either express or implied.
// See the License for the specific language governing permissions and
// limitations under the License.

package backend

import (
	"bytes"
	"context"
	"encoding/json"
	"fmt"
	"io/ioutil"
	"net/http"
	"os"
	"path/filepath"
	"strings"
	"time"

	log "github.com/sirupsen/logrus"

	"github.com/apiclarity/apiclarity/api/server/models"
	models2 "github.com/apiclarity/apiclarity/plugins/api/server/models"
)

func (b *Backend) startSendingFakeTraces() {
	var files []string

	root := os.Getenv("FAKE_TRACES_PATH")
	err := filepath.Walk(root, func(path string, info os.FileInfo, err error) error {
		files = append(files, path)
		return nil
	})
	if err != nil {
		log.Errorf("Failed to walk through files in folder: %v. %v", root, err)
		return
	}
	// send telemetries for learning
	for _, file := range files {
		if strings.Compare(file, root) == 0 {
			continue
		}

		if err := b.handleHTTPTraceFromFile(file); err != nil {
			log.Errorf("Failed to handle http trace from file: %v. %v", file, err)
		}
	}
	// upload provided spec
	putProvidedSpecLocally(root)
	time.Sleep(2 * time.Second)
	// send telemetry to diff against provided spec
	providedDiffTelemetryFile := root + "/../provided_spec/provided_spec_diff_telemetry.json"
	if err := b.handleHTTPTraceFromFile(providedDiffTelemetryFile); err != nil {
		log.Errorf("Failed to handle http trace from file: %v. %v", providedDiffTelemetryFile, err)
	}
	// sleep one minute to let the user approve the suggested spec (so we will have a reconstructed spec)
	time.Sleep(1 * time.Minute)
	// send telemetry to diff against reconstructed spec
	reconstructedDiffTelemetryFile := root + "/../diff_trace_files/httpbin_put_anything.json"
	if err := b.handleHTTPTraceFromFile(reconstructedDiffTelemetryFile); err != nil {
		log.Errorf("Failed to handle http trace from file: %v. %v", reconstructedDiffTelemetryFile, err)
	}
}

func (b *Backend) handleHTTPTraceFromFile(fileName string) error {
	byteValue, err := ioutil.ReadFile(fileName)
	if err != nil {
		return fmt.Errorf("failed to read file: %v. %v", fileName, err)
	}

	ctx := context.Background()

	var trace models2.Telemetry
	if err := json.Unmarshal(byteValue, &trace); err != nil {
		return fmt.Errorf("failed to unmarshal. %v", err)
	}
<<<<<<< HEAD
	if err := b.handleHTTPTrace(ctx, &trace); err != nil {
=======
	if trace.Request == nil || trace.Request.Common == nil || trace.Response == nil || trace.Response.Common == nil {
		return fmt.Errorf("failed to handle trace for file: %v. Bad format", fileName)
	}
	if err := b.handleHTTPTrace(&trace); err != nil {
>>>>>>> 68ad1d12
		return fmt.Errorf("failed to handle trace for file: %v. %v", fileName, err)
	}
	return nil
}

func putProvidedSpecLocally(root string) {

	putProvidedSpecLocallyImp(root, "provided_spec.json", 1)
	putProvidedSpecLocallyImp(root, "petstorev2.json", 2)
	putProvidedSpecLocallyImp(root, "petstorev2.json", 3)
}

func putProvidedSpecLocallyImp(root string, specfile string, apiId int) {

	fileName := root + fmt.Sprintf("/../provided_spec/%v", specfile)

	// initialize http client
	client := &http.Client{}

	byteValue, err := ioutil.ReadFile(fileName)
	if err != nil {
		log.Errorf("Failed to read file: %v. %v", fileName, err)
		return
	}

	body := models.RawSpec{
		RawSpec: string(byteValue),
	}

	jsonBody, err := json.Marshal(body)
	if err != nil {
		panic(err)
	}

	// set the HTTP method, url, and request body
	req, err := http.NewRequestWithContext(context.TODO(), http.MethodPut, fmt.Sprintf("http://localhost:8080/api/apiInventory/%v/specs/providedSpec", apiId), bytes.NewBuffer(jsonBody))
	if err != nil {
		panic(fmt.Sprintf("Failed to create new request. %v", err))
	}

	// set the request header Content-Type for json
	req.Header.Set("Content-Type", "application/json; charset=utf-8")
	resp, err := client.Do(req)
	if err != nil {
		panic(fmt.Sprintf("Request failed. %v", err))
	}
	defer func() {
		_ = resp.Body.Close()
	}()

	if resp.StatusCode != http.StatusCreated {
		log.Errorf("Failed to put provided spec locally, response status code is not 201. status code: %v", resp.StatusCode)
	}
}<|MERGE_RESOLUTION|>--- conflicted
+++ resolved
@@ -84,14 +84,10 @@
 	if err := json.Unmarshal(byteValue, &trace); err != nil {
 		return fmt.Errorf("failed to unmarshal. %v", err)
 	}
-<<<<<<< HEAD
-	if err := b.handleHTTPTrace(ctx, &trace); err != nil {
-=======
 	if trace.Request == nil || trace.Request.Common == nil || trace.Response == nil || trace.Response.Common == nil {
 		return fmt.Errorf("failed to handle trace for file: %v. Bad format", fileName)
 	}
-	if err := b.handleHTTPTrace(&trace); err != nil {
->>>>>>> 68ad1d12
+	if err := b.handleHTTPTrace(ctx, &trace); err != nil {
 		return fmt.Errorf("failed to handle trace for file: %v. %v", fileName, err)
 	}
 	return nil
