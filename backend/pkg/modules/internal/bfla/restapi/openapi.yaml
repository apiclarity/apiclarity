--- conflicted
+++ resolved
@@ -274,7 +274,7 @@
             'application/json':
               schema:
                 $ref: '../../../../../../api3/common/openapi.yaml#/components/schemas/ApiResponse'
-                
+
   /authorizationModel/{apiID}/detection/stop:
     put:
       tags:
@@ -460,15 +460,9 @@
         method:
           type: string
         tags:
-<<<<<<< HEAD
+          items:
+            type: string
           type: array
-          items:
-            type: string
-=======
-          items:
-            type: string
-          type: array
->>>>>>> a88227fd
         audience:
           type: array
           items:
