import { MODULE_TYPES } from '../MODULE_TYPES.js';
import FuzzingTab from './FuzzingTab';
<<<<<<< HEAD

import './tests.scss';

export const TESTING_TAB_ITEMS = {
    FINDINGS: {
        value: "FINDINGS",
        label: "Findings",
        dataKey: "providedSpec",
        exact: true,
        component: FindingsTable,
        urlSuffix: "/findings",
        resetConfirmationText: "Resetting the provided spec will result in loss of the uploaded spec."
    },
    TESTS: {
        value: "TESTS",
        exact: true,
        label: "Tests",
        dataKey: "reconstructedSpec",
        component: TestsTable,
        urlSuffix: "/tests",
        resetConfirmationText: "Resetting the reconstructed spec will result in loss of spec and the information that was used to reconstruct it. If reset, to reconstruct again generate the relevant API traffic and review."
    }
}

const InnerTabs = ({selected, items, onSelect, url}) => {
    return (
        <div className="spec-inner-tabs-wrapper">
            {
                items.map(({ value, label, urlSuffix }, index) => (
                    <NavLink key={index} className={classnames("inner-tab-item")} to={`${url}${urlSuffix}`}>{label}</NavLink>
                ))
            }
        </div>
    );
 };

const FuzzerAPIDetails = props => {
    const {url, path} = useRouteMatch();
    const {query} = useLocation();
    const {inititalSelectedTab=TESTING_TAB_ITEMS.TESTS.value} = query || {};
    const [selectedTab, setSelectedTab] = useState(inititalSelectedTab);

    var inventoryId = props.inventoryId;

    // Get inventoryName
    const [{loading, data}] = useFetch("apiInventory", {queryParams: {apiId: inventoryId, type: "INTERNAL", page: 1, pageSize: 1, sortKey: "name"}});
    if (loading) {
        return <Loader />;
    }
    if (!data.items) {
        return null;
    }

    const inventoryName = data.items[0].name;

    return (
        <div className="inventory-details-spec-wrapper">
            <React.Fragment>
                <InnerTabs selected={selectedTab} items={Object.values(TESTING_TAB_ITEMS)} url={url} onSelect={selected => setSelectedTab(selected)} />
                <Switch>
                    <Redirect exact from={url} to={`${url}/tests`} />
                    <Route path={`${path}/findings`} component={() => <FindingsTable inventoryId={inventoryId} inventoryName={inventoryName} />} />
                    <Route path={`${path}/tests/:startTime`} component={() => <TestOverview backUrl={url} />} />
                    <Route path={`${path}/tests`} exact component={() => <TestsTable inventoryId={inventoryId} inventoryName={inventoryName}/>} />
                </Switch>
            </React.Fragment>
        </div>

    );
};
=======
>>>>>>> 9f3b21a1

const pluginAPIDetails = {
    name: 'Testing',
    component: FuzzingTab,
<<<<<<< HEAD
    // component: FuzzerAPIDetails,
=======
>>>>>>> 9f3b21a1
    endpoint: '/fuzzer',
    type: MODULE_TYPES.INVENTORY_DETAILS
};

export {
    pluginAPIDetails
};<|MERGE_RESOLUTION|>--- conflicted
+++ resolved
@@ -1,86 +1,9 @@
 import { MODULE_TYPES } from '../MODULE_TYPES.js';
 import FuzzingTab from './FuzzingTab';
-<<<<<<< HEAD
-
-import './tests.scss';
-
-export const TESTING_TAB_ITEMS = {
-    FINDINGS: {
-        value: "FINDINGS",
-        label: "Findings",
-        dataKey: "providedSpec",
-        exact: true,
-        component: FindingsTable,
-        urlSuffix: "/findings",
-        resetConfirmationText: "Resetting the provided spec will result in loss of the uploaded spec."
-    },
-    TESTS: {
-        value: "TESTS",
-        exact: true,
-        label: "Tests",
-        dataKey: "reconstructedSpec",
-        component: TestsTable,
-        urlSuffix: "/tests",
-        resetConfirmationText: "Resetting the reconstructed spec will result in loss of spec and the information that was used to reconstruct it. If reset, to reconstruct again generate the relevant API traffic and review."
-    }
-}
-
-const InnerTabs = ({selected, items, onSelect, url}) => {
-    return (
-        <div className="spec-inner-tabs-wrapper">
-            {
-                items.map(({ value, label, urlSuffix }, index) => (
-                    <NavLink key={index} className={classnames("inner-tab-item")} to={`${url}${urlSuffix}`}>{label}</NavLink>
-                ))
-            }
-        </div>
-    );
- };
-
-const FuzzerAPIDetails = props => {
-    const {url, path} = useRouteMatch();
-    const {query} = useLocation();
-    const {inititalSelectedTab=TESTING_TAB_ITEMS.TESTS.value} = query || {};
-    const [selectedTab, setSelectedTab] = useState(inititalSelectedTab);
-
-    var inventoryId = props.inventoryId;
-
-    // Get inventoryName
-    const [{loading, data}] = useFetch("apiInventory", {queryParams: {apiId: inventoryId, type: "INTERNAL", page: 1, pageSize: 1, sortKey: "name"}});
-    if (loading) {
-        return <Loader />;
-    }
-    if (!data.items) {
-        return null;
-    }
-
-    const inventoryName = data.items[0].name;
-
-    return (
-        <div className="inventory-details-spec-wrapper">
-            <React.Fragment>
-                <InnerTabs selected={selectedTab} items={Object.values(TESTING_TAB_ITEMS)} url={url} onSelect={selected => setSelectedTab(selected)} />
-                <Switch>
-                    <Redirect exact from={url} to={`${url}/tests`} />
-                    <Route path={`${path}/findings`} component={() => <FindingsTable inventoryId={inventoryId} inventoryName={inventoryName} />} />
-                    <Route path={`${path}/tests/:startTime`} component={() => <TestOverview backUrl={url} />} />
-                    <Route path={`${path}/tests`} exact component={() => <TestsTable inventoryId={inventoryId} inventoryName={inventoryName}/>} />
-                </Switch>
-            </React.Fragment>
-        </div>
-
-    );
-};
-=======
->>>>>>> 9f3b21a1
 
 const pluginAPIDetails = {
     name: 'Testing',
     component: FuzzingTab,
-<<<<<<< HEAD
-    // component: FuzzerAPIDetails,
-=======
->>>>>>> 9f3b21a1
     endpoint: '/fuzzer',
     type: MODULE_TYPES.INVENTORY_DETAILS
 };
