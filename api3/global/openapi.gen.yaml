--- conflicted
+++ resolved
@@ -1443,7 +1443,17 @@
         default:
           $ref: '#/components/responses/UnknownError'
       summary: Get most used APIs
-<<<<<<< HEAD
+  /features:
+    get:
+      responses:
+        "200":
+          content:
+            application/json:
+              schema:
+                $ref: '#/components/schemas/APIClarityFeatureList'
+          description: Success
+      summary: Get the list of APIClarity features and for each feature the list of
+        API hosts (in the form 'host:port') the feature requires to get trace for
   /modules/bfla/api/findings/{apiID}:
     get:
       description: Asks APIClarity for all findings of all modules of a specific API.
@@ -1456,16 +1466,11 @@
         schema:
           $ref: ../common/openapi.yaml#/components/schemas/ApiID
       - $ref: ../common/openapi.yaml#/components/parameters/Sensitive
-=======
-  /features:
-    get:
->>>>>>> a88227fd
-      responses:
-        "200":
-          content:
-            application/json:
-              schema:
-<<<<<<< HEAD
+      responses:
+        "200":
+          content:
+            application/json:
+              schema:
                 $ref: ../common/openapi.yaml#/components/schemas/APIFindings
           description: An API Bundle
         default:
@@ -1475,12 +1480,6 @@
                 $ref: ../common/openapi.yaml#/components/schemas/ApiResponse
           description: Error response
       summary: Get Findings for an API
-=======
-                $ref: '#/components/schemas/APIClarityFeatureList'
-          description: Success
-      summary: Get the list of APIClarity features and for each feature the list of
-        API hosts (in the form 'host:port') the feature requires to get trace for
->>>>>>> a88227fd
   /modules/bfla/apiFindings/{apiID}:
     get:
       description: Asks for findings of an APIClarity module, and API. Implemented
